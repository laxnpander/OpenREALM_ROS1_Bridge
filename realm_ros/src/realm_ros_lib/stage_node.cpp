/**
* This file is part of OpenREALM.
*
* Copyright (C) 2018 Alexander Kern <laxnpander at gmail dot com> (Braunschweig University of Technology)
* For more information see <https://github.com/laxnpander/OpenREALM>
*
* OpenREALM is free software: you can redistribute it and/or modify
* it under the terms of the GNU General Public License as published by
* the Free Software Foundation, either version 3 of the License, or
* (at your option) any later version.
*
* OpenREALM is distributed in the hope that it will be useful,
* but WITHOUT ANY WARRANTY; without even the implied warranty of
* MERCHANTABILITY or FITNESS FOR A PARTICULAR PURPOSE. See the
* GNU General Public License for more details.
*
* You should have received a copy of the GNU General Public License
* along with OpenREALM. If not, see <http://www.gnu.org/licenses/>.
*/

#include <realm_ros/stage_node.h>

using namespace realm;

StageNode::StageNode(int argc, char **argv)
: _nrof_msgs_rcvd(0),
  _is_master_stage(false),
  _do_shutdown(false),
  _is_tf_base_initialized(false),
  _is_tf_stage_initialized(false)
{
  // Read basic launch file inputs
  readParams();

  // Specify stage
  setPaths();
  readStageSettings();

  // Set naming conventions
  _topic_prefix = "/realm/" + _id_camera + "/" + _type_stage + "/";
  _tf_base_frame_name = "realm_base";
  _tf_stage_frame_name = "realm_" + _id_camera + "_" + _type_stage;

  // Set ros subscriber according to launch input
  _sub_input_frame = _nh.subscribe(_topic_frame_in, 5, &StageNode::subFrame, this, ros::TransportHints());
  if (_is_master_stage)
  {
    _publisher.insert({"general/output_dir", _nh.advertise<std_msgs::String>("/realm/" + _id_camera + "/general/output_dir", 5)});
    _publisher.insert({"general/gnss_base", _nh.advertise<sensor_msgs::NavSatFix>("/realm/" + _id_camera + "/general/gnss_base", 5)});
  }
  else
    _sub_output_dir = _nh.subscribe("/realm/"+ _id_camera +"/general/output_dir", 5, &StageNode::subOutputPath, this, ros::TransportHints());

  // Set ros services for stage handling
  _srv_req_finish = _nh.advertiseService(_topic_prefix + "request_finish", &StageNode::srvFinish, this);
  _srv_req_stop = _nh.advertiseService(_topic_prefix + "request_stop", &StageNode::srvStop, this);
  _srv_req_resume = _nh.advertiseService(_topic_prefix + "request_resume", &StageNode::srvResume, this);
  _srv_req_reset = _nh.advertiseService(_topic_prefix + "request_reset", &StageNode::srvReset, this);
  _srv_change_param = _nh.advertiseService(_topic_prefix + "change_param", &StageNode::srvChangeParam, this);

  // Provide camera information a priori to all stages
  ROS_INFO("STAGE_NODE [%s]: : Loading camera from path:\n\t%s", _type_stage.c_str(),_file_settings_camera.c_str());
  _settings_camera = CameraSettingsFactory::load(_file_settings_camera);
  ROS_INFO("STAGE_NODE [%s]: : Detected camera model: '%s'", _type_stage.c_str(), (*_settings_camera)["type"].toString().c_str());

  // Create stages
  if (_type_stage == "pose_estimation")
    createStagePoseEstimation();
  if (_type_stage == "densification")
    createStageDensification();
  if (_type_stage == "surface_generation")
    createStageSurfaceGeneration();
  if (_type_stage == "ortho_rectification")
    createStageOrthoRectification();
  if (_type_stage == "mosaicing")
    createStageMosaicing();
  if (_type_stage == "tileing")
    createStageTileing();

  // set stage path if master stage
  if (_is_master_stage)
    _stage->initStagePath(_path_output + "/" + _dir_date_time);

  // Start the thread for processing
  _stage->start();
  ROS_INFO("STAGE_NODE [%s]: Started stage node successfully!", _type_stage.c_str());
}

StageNode::~StageNode()
{
  // In case of an unproper shutdown, at least call the finish procedure
  if (!_do_shutdown)
  {
    _stage->requestFinish();
    _stage->join();
  }
}

void StageNode::spin()
{
  if (_is_master_stage)
  {
    // Share output folder with slaves
    std_msgs::String msg;
    msg.data = _dir_date_time;
    _publisher["general/output_dir"].publish(msg);
  }

  static tf::TransformBroadcaster br;
  if (_is_tf_base_initialized && _is_master_stage)
  {
    // Master stage sends first tf as mission reference
    br.sendTransform(tf::StampedTransform(_tf_base, ros::Time::now(), "utm", _tf_base_frame_name));
    _publisher["general/gnss_base"].publish(_gnss_base);
  }

  if (_is_tf_stage_initialized)
  {
    // Publish of current mission reference
    br.sendTransform(tf::StampedTransform(_tf_stage, ros::Time::now(), _tf_base_frame_name, _tf_stage_frame_name));
  }
}

bool StageNode::isOkay()
{
  std::unique_lock<std::mutex> lock(_mutex_do_shutdown);
  return (!_do_shutdown && _nh.ok());
}

void StageNode::createStagePoseEstimation()
{
  // Pose estimation uses external frameworks, therefore load settings for that
  ROS_INFO("STAGE_NODE [%s]: : Loading vslam settings from path:\n\t%s", _type_stage.c_str(), _file_settings_method.c_str());
  VisualSlamSettings::Ptr settings_vslam = VisualSlamSettingsFactory::load(_file_settings_method, _path_profile + "/" + _type_stage + "/method");
  ROS_INFO("STAGE_NODE [%s]: : Detected vslam type: '%s'", _type_stage.c_str(), (*settings_vslam)["type"].toString().c_str());

  ImuSettings::Ptr settings_imu = nullptr;
  if ((*_settings_stage)["use_imu"].toInt() > 0)
  {
    settings_imu = std::make_shared<ImuSettings>();
    settings_imu->loadFromFile(_file_settings_imu);
  }

  // Topic and stage creation
  _stage = std::make_shared<stages::PoseEstimation>(_settings_stage, settings_vslam, _settings_camera, settings_imu, (*_settings_camera)["fps"].toDouble());
  _publisher.insert({"output/frame", _nh.advertise<realm_msgs::Frame>(_topic_frame_out, 5)});
  _publisher.insert({"output/pose/visual/utm", _nh.advertise<geometry_msgs::PoseStamped>(_topic_prefix + "pose/visual/utm", 5)});
  _publisher.insert({"output/pose/visual/wgs", _nh.advertise<geometry_msgs::PoseStamped>(_topic_prefix + "pose/visual/wgs", 5)});
  _publisher.insert({"output/pose/visual/traj", _nh.advertise<nav_msgs::Path>(_topic_prefix + "pose/visual/traj", 5)});
  _publisher.insert({"output/pose/gnss/utm", _nh.advertise<geometry_msgs::PoseStamped>(_topic_prefix + "pose/gnss/utm", 5)});
  _publisher.insert({"output/pose/gnss/wgs", _nh.advertise<geometry_msgs::PoseStamped>(_topic_prefix + "pose/gnss/wgs", 5)});
  _publisher.insert({"output/pose/gnss/traj", _nh.advertise<nav_msgs::Path>(_topic_prefix + "pose/gnss/traj", 5)});
  _publisher.insert({"output/pointcloud", _nh.advertise<sensor_msgs::PointCloud2>(_topic_prefix + "pointcloud", 5)});
  _publisher.insert({"debug/tracked", _nh.advertise<sensor_msgs::Image>(_topic_prefix + "tracked", 5)});
  linkStageTransport();

  if (_topic_imu_in != "uninitialised")
  {
    _sub_input_imu = _nh.subscribe(_topic_imu_in, 100, &StageNode::subImu, this, ros::TransportHints());
  }
}

void StageNode::createStageDensification()
{
  // Densification uses external frameworks, therefore load settings for that
  ROS_INFO("STAGE_NODE [%s]: : Loading densifier settings from path:\n\t%s", _type_stage.c_str(), _file_settings_method.c_str());
  DensifierSettings::Ptr settings_densifier = DensifierSettingsFactory::load(_file_settings_method, _path_profile + "/" + _type_stage + "/method");
  ROS_INFO("STAGE_NODE [%s]: : Detected densifier type: '%s'", _type_stage.c_str(), (*settings_densifier)["type"].toString().c_str());

  // Topic and stage creation
  _stage = std::make_shared<stages::Densification>(_settings_stage, settings_densifier, (*_settings_camera)["fps"].toDouble());
  _publisher.insert({"output/frame", _nh.advertise<realm_msgs::Frame>(_topic_frame_out, 5)});
  _publisher.insert({"output/pose/utm", _nh.advertise<geometry_msgs::PoseStamped>(_topic_prefix + "pose/utm", 5)});
  _publisher.insert({"output/pose/wgs", _nh.advertise<geometry_msgs::PoseStamped>(_topic_prefix + "pose/wgs", 5)});
  _publisher.insert({"output/pointcloud", _nh.advertise<sensor_msgs::PointCloud2>(_topic_prefix + "pointcloud", 5)});
  _publisher.insert({"output/img_rectified", _nh.advertise<sensor_msgs::Image>(_topic_prefix + "img", 5)});
  _publisher.insert({"output/depth", _nh.advertise<sensor_msgs::Image>(_topic_prefix + "depth", 5)});
  _publisher.insert({"output/depth_display", _nh.advertise<sensor_msgs::Image>(_topic_prefix + "depth_display", 5)});
  linkStageTransport();
}

void StageNode::createStageSurfaceGeneration()
{
  _stage = std::make_shared<stages::SurfaceGeneration>(_settings_stage, (*_settings_camera)["fps"].toDouble());
  _publisher.insert({"output/frame", _nh.advertise<realm_msgs::Frame>(_topic_frame_out, 5)});
  _publisher.insert({"output/elevation_map", _nh.advertise<sensor_msgs::Image>(_topic_prefix + "elevation_map", 5)});
  linkStageTransport();
}

void StageNode::createStageOrthoRectification()
{
  _stage = std::make_shared<stages::OrthoRectification>(_settings_stage, (*_settings_camera)["fps"].toDouble());
  _publisher.insert({"output/frame", _nh.advertise<realm_msgs::Frame>(_topic_frame_out, 5)});
  _publisher.insert({"output/rectified", _nh.advertise<sensor_msgs::Image>(_topic_prefix + "rectified", 5)});
  _publisher.insert({"output/pointcloud", _nh.advertise<sensor_msgs::PointCloud2>(_topic_prefix + "pointcloud", 5)});
  linkStageTransport();
}

void StageNode::createStageMosaicing()
{
  _stage = std::make_shared<stages::Mosaicing>(_settings_stage, (*_settings_camera)["fps"].toDouble());
  _publisher.insert({"output/rgb", _nh.advertise<sensor_msgs::Image>(_topic_prefix + "rgb", 5)});
  _publisher.insert({"output/elevation", _nh.advertise<sensor_msgs::Image>(_topic_prefix + "elevation", 5)});
  _publisher.insert({"output/pointcloud", _nh.advertise<sensor_msgs::PointCloud2>(_topic_prefix + "pointcloud", 5)});
  _publisher.insert({"output/mesh", _nh.advertise<visualization_msgs::Marker>(_topic_prefix + "mesh", 5)});
  _publisher.insert({"output/update/ortho", _nh.advertise<realm_msgs::GroundImageCompressed>(_topic_prefix + "update/ortho", 5)});
  //_publisher.insert({"output/update/elevation", _nh.advertise<realm_msgs::GroundImageCompressed>(_topic_prefix + "update/elevation", 5)});
  linkStageTransport();
}

void StageNode::createStageTileing()
{
  _stage = std::make_shared<stages::Tileing>(_settings_stage, (*_settings_camera)["fps"].toDouble());
  //_publisher.insert({"output/rgb", _nh.advertise<sensor_msgs::Image>(_topic_prefix + "rgb", 5)});
  //_publisher.insert({"output/elevation", _nh.advertise<sensor_msgs::Image>(_topic_prefix + "elevation", 5)});
  //_publisher.insert({"output/pointcloud", _nh.advertise<sensor_msgs::PointCloud2>(_topic_prefix + "pointcloud", 5)});
  //_publisher.insert({"output/mesh", _nh.advertise<visualization_msgs::Marker>(_topic_prefix + "mesh", 5)});
  //_publisher.insert({"output/update/ortho", _nh.advertise<realm_msgs::GroundImageCompressed>(_topic_prefix + "update/ortho", 5)});
  linkStageTransport();
}

void StageNode::linkStageTransport()
{
  namespace ph = std::placeholders;
  auto transport_frame = std::bind(&StageNode::pubFrame, this, ph::_1, ph::_2);
  auto transport_pose = std::bind(&StageNode::pubPose, this, ph::_1, ph::_2, ph::_3, ph::_4);
  auto transport_pointcloud = std::bind(&StageNode::pubPointCloud, this, ph::_1, ph::_2);
  auto transport_img = std::bind(&StageNode::pubImage, this, ph::_1, ph::_2);
  auto transport_depth = std::bind(&StageNode::pubDepthMap, this, ph::_1, ph::_2);
  auto transport_mesh = std::bind(&StageNode::pubMesh, this, ph::_1, ph::_2);
  auto transport_cvgridmap = std::bind(&StageNode::pubCvGridMap, this, ph::_1, ph::_2, ph::_3, ph::_4);
  _stage->registerFrameTransport(transport_frame);
  _stage->registerPoseTransport(transport_pose);
  _stage->registerPointCloudTransport(transport_pointcloud);
  _stage->registerImageTransport(transport_img);
  _stage->registerDepthMapTransport(transport_img);
  _stage->registerMeshTransport(transport_mesh);
  _stage->registerCvGridMapTransport(transport_cvgridmap);
}

void StageNode::reset()
{
  // TODO: Currently reset of stage via service seems to not suite the node reset
  _nrof_msgs_rcvd = 0;
  _is_tf_base_initialized = false;
  _is_tf_stage_initialized = false;
}

void StageNode::subFrame(const realm_msgs::Frame &msg)
{
  ROS_INFO("STAGE_NODE [%s]: Received frame.", _type_stage.c_str());
  if (msg.do_reset.data)
  {
    _stage->requestReset();
    _publisher["output/geoimg"].publish(msg);
    ROS_WARN("STAGE_NODE [%s]: Mission has triggered reset. Stage resetting...", _type_stage.c_str());
    return;
  }

  Frame::Ptr frame = to_realm::frame(msg);
  if (_is_master_stage)
  {
    if (!_is_tf_base_initialized)
      setTfBaseFrame(frame->getGnssUtm());
  }

  _stage->addFrame(std::move(frame));
  _nrof_msgs_rcvd++;
}

void StageNode::subImu(const sensor_msgs::Imu &msg)
{
  VisualSlamIF::ImuData imu;
  imu.timestamp = msg.header.stamp.sec;
  imu.acceleration.x = msg.linear_acceleration.x;
  imu.acceleration.y = msg.linear_acceleration.y;
  imu.acceleration.z = msg.linear_acceleration.z;
  imu.gyroscope.x = msg.angular_velocity.x;
  imu.gyroscope.y = msg.angular_velocity.y;
  imu.gyroscope.z = msg.angular_velocity.z;
  reinterpret_cast<stages::PoseEstimation*>(_stage.get())->queueImuData(imu);
}

void StageNode::subOutputPath(const std_msgs::String &msg)
{
  // check if output directory has changed
  if (_dir_date_time != msg.data)
  {
    // Note: master privilege is not to create folder, but to set the name of the folder
    _dir_date_time = msg.data;
    if (!io::dirExists(_path_output + "/" + _dir_date_time))
      io::createDir(_path_output + "/" + _dir_date_time);
    _stage->initStagePath(_path_output + "/" + _dir_date_time);

    // Debug info
    ROS_INFO("STAGE_NODE [%s]: Received output directory, set to:\n\t%s",
             _type_stage.c_str(),
             (_path_output + "/" + _dir_date_time).c_str());
  }
}

void StageNode::pubFrame(const Frame::Ptr &frame, const std::string &topic)
{
  ros::Publisher publisher = _publisher[topic];
  if (publisher.getNumSubscribers() == 0)
    return;

  std_msgs::Header header;
  header.stamp = ros::Time::now();
  header.frame_id = "utm";

  realm_msgs::Frame msg = to_ros::frame(header, frame);
  publisher.publish(msg);
  ROS_INFO("STAGE_NODE [%s]: Published frame.", _type_stage.c_str());
}

void StageNode::pubPose(const cv::Mat &pose, uint8_t zone, char band, const std::string &topic)
{
  std_msgs::Header header;
  header.stamp = ros::Time::now();

  // utm
  geometry_msgs::PoseStamped utm_msg;
  utm_msg.header = header;
  utm_msg.header.frame_id = "utm";
  utm_msg.pose = to_ros::pose(pose);

  // wgs
  geometry_msgs::PoseStamped wgs_msg;
  wgs_msg.header = header;
  wgs_msg.header.frame_id = "wgs";
  wgs_msg.pose = to_ros::poseWgs84(pose, zone, band);

  _publisher[topic + "/utm"].publish(utm_msg);
  _publisher[topic + "/wgs"].publish(wgs_msg);

  // trajectory
  std::vector<geometry_msgs::PoseStamped>* trajectory = &_trajectories[topic];
  trajectory->push_back(utm_msg);
  pubTrajectory(*trajectory, topic + "/traj");

  // transform
  _tf_stage = to_ros::tf(pose);
  if (!_is_tf_stage_initialized)
    _is_tf_stage_initialized = true;
}

void StageNode::pubPointCloud(const PointCloud::Ptr &sparse_cloud, const std::string &topic)
{
  ros::Publisher publisher = _publisher[topic];
  if (publisher.getNumSubscribers() == 0)
    return;

  std_msgs::Header header;
  header.frame_id = "utm";
  header.stamp = ros::Time::now();
  sensor_msgs::PointCloud2 msg = to_ros::pointCloud(header, sparse_cloud->data());
  publisher.publish(msg);
}

void StageNode::pubDepthMap(const cv::Mat &img, const std::string &topic)
{
  ros::Publisher publisher = _publisher[topic];
  if (publisher.getNumSubscribers() == 0)
    return;

  std_msgs::Header header;
  header.frame_id = "utm";
  header.stamp = ros::Time::now();

  sensor_msgs::Image msg;
  msg = *to_ros::image(header, img).toImageMsg();
  publisher.publish(msg);
}

void StageNode::pubImage(const cv::Mat &img, const std::string &topic)
{
  ros::Publisher publisher = _publisher[topic];
  if (publisher.getNumSubscribers() == 0)
    return;

  std_msgs::Header header;
  header.frame_id = "utm";
  header.stamp = ros::Time::now();

  sensor_msgs::Image msg;
  msg = *to_ros::imageDisplay(header, img).toImageMsg();
  publisher.publish(msg);
}

void StageNode::pubMesh(const std::vector<Face> &faces, const std::string &topic)
{
  std::unique_lock<std::mutex> lock(_mutex_do_shutdown);
  ros::Publisher publisher = _publisher[topic];
  if (publisher.getNumSubscribers() == 0)
    return;

  std_msgs::Header header;
  header.frame_id = _tf_base_frame_name;
  header.stamp = ros::Time::now();

  visualization_msgs::Marker msg = to_ros::meshMarker(header, faces, "Global Map", 0,
                                                      visualization_msgs::Marker::TRIANGLE_LIST,
                                                      visualization_msgs::Marker::ADD, _tf_base.inverse());
  publisher.publish(msg);
}

void StageNode::pubCvGridMap(const CvGridMap &map, uint8_t zone, char band, const std::string &topic)
{
  ros::Publisher publisher = _publisher[topic];
  if (publisher.getNumSubscribers() == 0)
    return;

  std_msgs::Header header;
  header.frame_id = "utm";
  header.stamp = ros::Time::now();

  cv::Rect2d roi = map.roi();
  realm::UTMPose utm;
  utm.easting = roi.x + roi.width/2;
  utm.northing = roi.y + roi.height/2;
  utm.altitude = 0.0;
  utm.zone = zone;
  utm.band = band;

  realm_msgs::GroundImageCompressed msg;
  std::vector<std::string> layer_names = map.getAllLayerNames();
  if (layer_names.size() == 1)
    msg = to_ros::groundImage(header, map[layer_names[0]], utm, map.resolution());
  else if (layer_names.size() == 2)
    msg = to_ros::groundImage(header, map[layer_names[0]], utm, map.resolution(), map[layer_names[1]]); // TODO: nobody understands that layer to is "valid"
  else
    throw(std::invalid_argument("Error publishing CvGridMap: More than one layer provided!"));

  publisher.publish(msg);
}

void StageNode::pubTrajectory(const std::vector<geometry_msgs::PoseStamped> &traj, const std::string &topic)
{
  ros::Publisher publisher = _publisher[topic];
  if (publisher.getNumSubscribers() == 0)
    return;

  nav_msgs::Path msg;
  msg.header = traj.back().header;
  msg.poses = traj;
  publisher.publish(msg);
}

bool StageNode::srvFinish(std_srvs::Trigger::Request &req, std_srvs::Trigger::Response &res)
{
  ROS_INFO("STAGE_NODE [%s]: Requesting stage finishCallback...!", _type_stage.c_str());
  _stage->requestFinish();
  _stage->join();
  res.success = 1;
  res.message = "Successfully finished stage!";
  ROS_INFO("STAGE_NODE [%s]: Successfully finished stage!", _type_stage.c_str());
  ROS_INFO("STAGE_NODE [%s]: Shutting stage node down...", _type_stage.c_str());
  std::unique_lock<std::mutex> lock(_mutex_do_shutdown);
  _do_shutdown = true;
  return true;
}

bool StageNode::srvStop(std_srvs::Trigger::Request &req, std_srvs::Trigger::Response &res)
{
  ROS_INFO("STAGE_NODE [%s]: Requesting stage stop...!", _type_stage.c_str());
  _stage->requestStop();
  res.success = 1;
  res.message = "Successfully stopped stage!";
  ROS_INFO("STAGE_NODE [%s]: Successfully stopped stage!", _type_stage.c_str());
  return true;
}

bool StageNode::srvResume(std_srvs::Trigger::Request &req, std_srvs::Trigger::Response &res)
{
  ROS_INFO("STAGE_NODE [%s]: Requesting stage resume...!", _type_stage.c_str());
  _stage->resume();
  res.success = 1;
  res.message = "Successfully resumed stage!";
  ROS_INFO("STAGE_NODE [%s]: Successfully resumed stage!", _type_stage.c_str());
  return true;
}

bool StageNode::srvReset(std_srvs::Trigger::Request &req, std_srvs::Trigger::Response &res)
{
  ROS_INFO("STAGE_NODE [%s]: Requesting stage reset...!", _type_stage.c_str());
  _stage->requestReset();
  res.success = 1;
  res.message = "Successfully reset stage!";
  ROS_INFO("STAGE_NODE [%s]: Successfully reset stage!", _type_stage.c_str());
  return true;
}

bool StageNode::srvChangeParam(realm_msgs::ParameterChange::Request &req, realm_msgs::ParameterChange::Response &res)
{
  ROS_INFO("STAGE_NODE [%s]: Changing stage parameter %s to value %s...", _type_stage.c_str(), req.name.c_str(), req.val.c_str());
  if (_stage->changeParam(req.name, req.val))
  {
    ROS_INFO("STAGE_NODE [%s]: Successfully changed parameter!", _type_stage.c_str());
    res.success = 1;
    res.message = "Successfully changed parameter!";
    return true;
  }
  else
  {
    ROS_INFO("STAGE_NODE [%s]: Failed to change parameter!", _type_stage.c_str());
    res.success = 0;
    res.message = "Failed to change parameter!";
    return false;
  }
}

void StageNode::readStageSettings()
{
  // Load stage settings
  ROS_INFO("STAGE_NODE [%s]: Loading stage settings from path:\n\t%s", _type_stage.c_str(), _file_settings_stage.c_str());
  _settings_stage = StageSettingsFactory::load(_type_stage, _file_settings_stage);
  ROS_INFO("STAGE_NODE [%s]: Detected stage type: '%s'", _type_stage.c_str(), (*_settings_stage)["type"].toString().c_str());
}

void StageNode::readParams()
{
  // Read parameters from launch file
  ros::NodeHandle param_nh("~");
  param_nh.param("stage/type", _type_stage, std::string("uninitialised"));
  param_nh.param("stage/master", _is_master_stage, false);
  param_nh.param("stage/output_dir", _path_output, std::string("uninitialised"));
  param_nh.param("topics/input/frame", _topic_frame_in, std::string("uninitialised"));
  param_nh.param("topics/input/imu", _topic_imu_in, std::string("uninitialised"));
  param_nh.param("topics/output", _topic_frame_out, std::string("uninitialised"));
  param_nh.param("config/id", _id_camera, std::string("uninitialised"));
  param_nh.param("config/profile", _profile, std::string("uninitialised"));
  param_nh.param("config/method", _method, std::string("uninitialised"));
  param_nh.param("config/opt/working_directory", _path_working_directory, std::string("uninitialised"));
  param_nh.param("config/opt/output_directory", _path_output, std::string("uninitialised"));

  // Set specific config file paths
  if (_profile == "uninitialised")
    throw(std::invalid_argument("Error: Stage settings profile must be provided in launch file."));
  if (_path_working_directory != "uninitialised" && !io::dirExists(_path_working_directory))
    throw(std::invalid_argument("Error: Working directory does not exist!"));
}

void StageNode::setPaths()
{
  if (_path_working_directory == "uninitialised")
    _path_working_directory = ros::package::getPath("realm_ros");

  _path_profile = _path_working_directory + "/profiles/" + _profile;

  if (_path_output == "uninitialised")
    _path_output = _path_working_directory + "/output";

  // Set settings filepaths
  _file_settings_camera = _path_profile + "/camera/calib.yaml";
  _file_settings_imu    = _path_profile + "/config/imu.yaml";
<<<<<<< HEAD
  _file_settings_stage  = _path_profile + "/" + _type_stage + "/stage_settings.yaml";
=======
  _file_settings_stage = _path_profile + "/" + _type_stage + "/stage_settings.yaml";
>>>>>>> a364858d
  _file_settings_method = _path_profile + "/" + _type_stage + "/method/" + _method + "_settings.yaml";

  if (!io::dirExists(_path_profile))
    throw(std::runtime_error("Error: Profile folder '" + _path_profile + "' was not found!"));
  if (!io::dirExists(_path_output))
    io::createDir(_path_output);

  // Master priviliges
  if (_is_master_stage)
  {
    // Create sub directory with timestamp
    _dir_date_time = io::getDateTime();
    if (!io::dirExists(_path_output + "/" + _dir_date_time))
      io::createDir(_path_output + "/" + _dir_date_time);
  }
}

void StageNode::setTfBaseFrame(const UTMPose &utm)
{
  tf::Vector3 origin(utm.easting, utm.northing, 0.0);
  tf::Quaternion q(0.0, 0.0, 0.0, 1.0);
  _tf_base = tf::Transform(q, origin);
  _is_tf_base_initialized = true;

  geographic_msgs::GeoPoint wgs = to_ros::wgs84(utm);

  std_msgs::Header header;
  header.stamp = ros::Time::now();
  header.frame_id = _tf_base_frame_name;

  _gnss_base.header = header;
  _gnss_base.latitude = wgs.latitude;
  _gnss_base.longitude = wgs.longitude;
  _gnss_base.altitude = wgs.altitude;

  ROS_INFO("STAGE_NODE [%s]: Frame reference set at: %f, %f", _type_stage.c_str(), _gnss_base.latitude, _gnss_base.longitude);
}<|MERGE_RESOLUTION|>--- conflicted
+++ resolved
@@ -554,11 +554,7 @@
   // Set settings filepaths
   _file_settings_camera = _path_profile + "/camera/calib.yaml";
   _file_settings_imu    = _path_profile + "/config/imu.yaml";
-<<<<<<< HEAD
-  _file_settings_stage  = _path_profile + "/" + _type_stage + "/stage_settings.yaml";
-=======
   _file_settings_stage = _path_profile + "/" + _type_stage + "/stage_settings.yaml";
->>>>>>> a364858d
   _file_settings_method = _path_profile + "/" + _type_stage + "/method/" + _method + "_settings.yaml";
 
   if (!io::dirExists(_path_profile))
